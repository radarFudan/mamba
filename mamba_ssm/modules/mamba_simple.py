# Copyright (c) 2023, Tri Dao, Albert Gu.

import math
from typing import Optional

import torch
import torch.nn as nn
import torch.nn.functional as F
from torch import Tensor

from einops import rearrange, repeat

from mamba_ssm.ops.selective_scan_interface import selective_scan_fn, mamba_inner_fn, mamba_inner_ref, selective_scan_ref, selective_scan_ref_speedup

try:
    from causal_conv1d import causal_conv1d_fn, causal_conv1d_update
except ImportError:
    causal_conv1d_fn, causal_conv1d_update = None, None

try:
    from mamba_ssm.ops.triton.selective_state_update import selective_state_update
except ImportError:
    selective_state_update = None

try:
    from mamba_ssm.ops.triton.layernorm import RMSNorm, layer_norm_fn, rms_norm_fn
except ImportError:
    RMSNorm, layer_norm_fn, rms_norm_fn = None, None, None


class Mamba(nn.Module):
    def __init__(
        self,
        d_model,
        d_state=16,
        d_conv=4,
        expand=2,
        dt_rank="auto",
        dt_min=0.001,
        dt_max=0.1,
        dt_init="random",
        dt_scale=1.0,
        dt_init_floor=1e-4,
        conv_bias=True,
        bias=False,
        use_fast_path=True,  # Fused kernel options
        layer_idx=None,
        device=None,
        dtype=None,
    ):
        factory_kwargs = {"device": device, "dtype": dtype}
        super().__init__()
        self.d_model = d_model
        self.d_state = d_state
        self.d_conv = d_conv
        self.expand = expand
        self.d_inner = int(self.expand * self.d_model)
        self.dt_rank = math.ceil(self.d_model / 16) if dt_rank == "auto" else dt_rank
        self.use_fast_path = use_fast_path
        self.layer_idx = layer_idx

        self.in_proj = nn.Linear(self.d_model, self.d_inner * 2, bias=bias, **factory_kwargs)

        self.conv1d = nn.Conv1d(
            in_channels=self.d_inner,
            out_channels=self.d_inner,
            bias=conv_bias,
            kernel_size=d_conv,
            groups=self.d_inner,
            padding=d_conv - 1,
            **factory_kwargs,
        )

        self.activation = "silu"
        self.act = nn.SiLU()

        self.x_proj = nn.Linear(
            self.d_inner, self.dt_rank + self.d_state * 2, bias=False, **factory_kwargs
        )
        self.dt_proj = nn.Linear(self.dt_rank, self.d_inner, bias=True, **factory_kwargs)

        # Initialize special dt projection to preserve variance at initialization
        dt_init_std = self.dt_rank**-0.5 * dt_scale
        if dt_init == "constant":
            nn.init.constant_(self.dt_proj.weight, dt_init_std)
        elif dt_init == "random":
            nn.init.uniform_(self.dt_proj.weight, -dt_init_std, dt_init_std)
        else:
            raise NotImplementedError

        # Initialize dt bias so that F.softplus(dt_bias) is between dt_min and dt_max
        dt = torch.exp(
            torch.rand(self.d_inner, **factory_kwargs) * (math.log(dt_max) - math.log(dt_min))
            + math.log(dt_min)
        ).clamp(min=dt_init_floor)
        # Inverse of softplus: https://github.com/pytorch/pytorch/issues/72759
        inv_dt = dt + torch.log(-torch.expm1(-dt))
        with torch.no_grad():
            self.dt_proj.bias.copy_(inv_dt)
        # Our initialization would set all Linear.bias to zero, need to mark this one as _no_reinit
        self.dt_proj.bias._no_reinit = True

        # S4D real initialization
        A = repeat(
            torch.arange(1, self.d_state + 1, dtype=torch.float32, device=device),
            "n -> d n",
            d=self.d_inner,
        ).contiguous()
        A_log = torch.log(A)  # Keep A_log in fp32
        self.A_log = nn.Parameter(A_log)
        self.A_log._no_weight_decay = True

        # D "skip" parameter
        self.D = nn.Parameter(torch.ones(self.d_inner, device=device))  # Keep in fp32
        self.D._no_weight_decay = True

        self.out_proj = nn.Linear(self.d_inner, self.d_model, bias=bias, **factory_kwargs)

    def forward(self, hidden_states, inference_params=None):
        """
        hidden_states: (B, L, D)
        Returns: same shape as hidden_states
        """
        batch, seqlen, dim = hidden_states.shape

        conv_state, ssm_state = None, None
        if inference_params is not None:
            conv_state, ssm_state = self._get_states_from_cache(inference_params, batch)
            if inference_params.seqlen_offset > 0:
                # The states are updated inplace
                out, _, _ = self.step(hidden_states, conv_state, ssm_state)
                return out

        # We do matmul and transpose BLH -> HBL at the same time
        xz = rearrange(
            self.in_proj.weight @ rearrange(hidden_states, "b l d -> d (b l)"),
            "d (b l) -> b d l",
            l=seqlen,
        )
        if self.in_proj.bias is not None:
            xz = xz + rearrange(self.in_proj.bias.to(dtype=xz.dtype), "d -> d 1")

        A = -torch.exp(self.A_log.float())  # (d_inner, d_state)
        # In the backward pass we write dx and dz next to each other to avoid torch.cat
<<<<<<< HEAD
        if self.use_fast_path and inference_params is None:  # Doesn't support outputting the states
            # print("mamba_inner_fn")
            # out = mamba_inner_fn(
            # print("mamba_inner_ref")
            out = mamba_inner_ref(
=======
        if self.use_fast_path and causal_conv1d_fn is not None and inference_params is None:  # Doesn't support outputting the states
            out = mamba_inner_fn(
>>>>>>> 34076d66
                xz,
                self.conv1d.weight,
                self.conv1d.bias,
                self.x_proj.weight,
                self.dt_proj.weight,
                self.out_proj.weight,
                self.out_proj.bias,
                A,
                None,  # input-dependent B
                None,  # input-dependent C
                self.D.float(),
                delta_bias=self.dt_proj.bias.float(),
                delta_softplus=True,
            )
        else:
            x, z = xz.chunk(2, dim=1)
            # Compute short convolution
            if conv_state is not None:
                # If we just take x[:, :, -self.d_conv :], it will error if seqlen < self.d_conv
                # Instead F.pad will pad with zeros if seqlen < self.d_conv, and truncate otherwise.
                conv_state.copy_(F.pad(x, (self.d_conv - x.shape[-1], 0)))  # Update state (B D W)
            if causal_conv1d_fn is None:
                x = self.act(self.conv1d(x)[..., :seqlen])
            else:
                assert self.activation in ["silu", "swish"]
                x = causal_conv1d_fn(
                    x=x,
                    weight=rearrange(self.conv1d.weight, "d 1 w -> d w"),
                    bias=self.conv1d.bias,
                    activation=self.activation,
                )

            # We're careful here about the layout, to avoid extra transposes.
            # We want dt to have d as the slowest moving dimension
            # and L as the fastest moving dimension, since those are what the ssm_scan kernel expects.
            x_dbl = self.x_proj(rearrange(x, "b d l -> (b l) d"))  # (bl d)
            dt, B, C = torch.split(x_dbl, [self.dt_rank, self.d_state, self.d_state], dim=-1)
            dt = self.dt_proj.weight @ dt.t()
            dt = rearrange(dt, "d (b l) -> b d l", l=seqlen)
            B = rearrange(B, "(b l) dstate -> b dstate l", l=seqlen).contiguous()
            C = rearrange(C, "(b l) dstate -> b dstate l", l=seqlen).contiguous()
            assert self.activation in ["silu", "swish"]
            # print("Using cuda kernel")
            # y = selective_scan_fn(
            print("Using ref")
            y = selective_scan_ref(
            # print("Using ref speedup")
            # y = selective_scan_ref_speedup(
                x,
                dt,
                A,
                B,
                C,
                self.D.float(),
                z=z,
                delta_bias=self.dt_proj.bias.float(),
                delta_softplus=True,
                return_last_state=ssm_state is not None,
            )
            if ssm_state is not None:
                y, last_state = y
                ssm_state.copy_(last_state)
            y = rearrange(y, "b d l -> b l d")
            out = self.out_proj(y)
        return out

    def step(self, hidden_states, conv_state, ssm_state):
        dtype = hidden_states.dtype
        assert hidden_states.shape[1] == 1, "Only support decoding with 1 token at a time for now"
        xz = self.in_proj(hidden_states.squeeze(1))  # (B 2D)
        x, z = xz.chunk(2, dim=-1)  # (B D)

        # Conv step
        if causal_conv1d_update is None:
            conv_state.copy_(torch.roll(conv_state, shifts=-1, dims=-1))  # Update state (B D W)
            conv_state[:, :, -1] = x
            x = torch.sum(conv_state * rearrange(self.conv1d.weight, "d 1 w -> d w"), dim=-1)  # (B D)
            if self.conv1d.bias is not None:
                x = x + self.conv1d.bias
            x = self.act(x).to(dtype=dtype)
        else:
            x = causal_conv1d_update(
                x,
                conv_state,
                rearrange(self.conv1d.weight, "d 1 w -> d w"),
                self.conv1d.bias,
                self.activation,
            )

        x_db = self.x_proj(x)  # (B dt_rank+2*d_state)
        dt, B, C = torch.split(x_db, [self.dt_rank, self.d_state, self.d_state], dim=-1)
        # Don't add dt_bias here
        dt = F.linear(dt, self.dt_proj.weight)  # (B d_inner)
        A = -torch.exp(self.A_log.float())  # (d_inner, d_state)

        # SSM step
        if selective_state_update is None:
            # Discretize A and B
            dt = F.softplus(dt + self.dt_proj.bias.to(dtype=dt.dtype))
            dA = torch.exp(torch.einsum("bd,dn->bdn", dt, A))
            dB = torch.einsum("bd,bn->bdn", dt, B)
            ssm_state.copy_(ssm_state * dA + rearrange(x, "b d -> b d 1") * dB)
            y = torch.einsum("bdn,bn->bd", ssm_state.to(dtype), C)
            y = y + self.D.to(dtype) * x
            y = y * self.act(z)  # (B D)
        else:
            y = selective_state_update(
                ssm_state, x, dt, A, B, C, self.D, z=z, dt_bias=self.dt_proj.bias, dt_softplus=True
            )

        out = self.out_proj(y)
        return out.unsqueeze(1), conv_state, ssm_state

    def allocate_inference_cache(self, batch_size, max_seqlen, dtype=None, **kwargs):
        device = self.out_proj.weight.device
        conv_dtype = self.conv1d.weight.dtype if dtype is None else dtype
        conv_state = torch.zeros(
            batch_size, self.d_model * self.expand, self.d_conv, device=device, dtype=conv_dtype
        )
        ssm_dtype = self.dt_proj.weight.dtype if dtype is None else dtype
        # ssm_dtype = torch.float32
        ssm_state = torch.zeros(
            batch_size, self.d_model * self.expand, self.d_state, device=device, dtype=ssm_dtype
        )
        return conv_state, ssm_state

    def _get_states_from_cache(self, inference_params, batch_size, initialize_states=False):
        assert self.layer_idx is not None
        if self.layer_idx not in inference_params.key_value_memory_dict:
            batch_shape = (batch_size,)
            conv_state = torch.zeros(
                batch_size,
                self.d_model * self.expand,
                self.d_conv,
                device=self.conv1d.weight.device,
                dtype=self.conv1d.weight.dtype,
            )
            ssm_state = torch.zeros(
                batch_size,
                self.d_model * self.expand,
                self.d_state,
                device=self.dt_proj.weight.device,
                dtype=self.dt_proj.weight.dtype,
                # dtype=torch.float32,
            )
            inference_params.key_value_memory_dict[self.layer_idx] = (conv_state, ssm_state)
        else:
            conv_state, ssm_state = inference_params.key_value_memory_dict[self.layer_idx]
            # TODO: What if batch size changes between generation, and we reuse the same states?
            if initialize_states:
                conv_state.zero_()
                ssm_state.zero_()
        return conv_state, ssm_state


class Block(nn.Module):
    def __init__(
        self, dim, mixer_cls, norm_cls=nn.LayerNorm, fused_add_norm=False, residual_in_fp32=False
    ):
        """
        Simple block wrapping a mixer class with LayerNorm/RMSNorm and residual connection"

        This Block has a slightly different structure compared to a regular
        prenorm Transformer block.
        The standard block is: LN -> MHA/MLP -> Add.
        [Ref: https://arxiv.org/abs/2002.04745]
        Here we have: Add -> LN -> Mixer, returning both
        the hidden_states (output of the mixer) and the residual.
        This is purely for performance reasons, as we can fuse add and LayerNorm.
        The residual needs to be provided (except for the very first block).
        """
        super().__init__()
        self.residual_in_fp32 = residual_in_fp32
        self.fused_add_norm = fused_add_norm
        self.mixer = mixer_cls(dim)
        self.norm = norm_cls(dim)
        if self.fused_add_norm:
            assert RMSNorm is not None, "RMSNorm import fails"
            assert isinstance(
                self.norm, (nn.LayerNorm, RMSNorm)
            ), "Only LayerNorm and RMSNorm are supported for fused_add_norm"

    def forward(
        self, hidden_states: Tensor, residual: Optional[Tensor] = None, inference_params=None
    ):
        r"""Pass the input through the encoder layer.

        Args:
            hidden_states: the sequence to the encoder layer (required).
            residual: hidden_states = Mixer(LN(residual))
        """
        if not self.fused_add_norm:
            residual = (hidden_states + residual) if residual is not None else hidden_states
            hidden_states = self.norm(residual.to(dtype=self.norm.weight.dtype))
            if self.residual_in_fp32:
                residual = residual.to(torch.float32)
        else:
            fused_add_norm_fn = rms_norm_fn if isinstance(self.norm, RMSNorm) else layer_norm_fn
            hidden_states, residual = fused_add_norm_fn(
                hidden_states,
                self.norm.weight,
                self.norm.bias,
                residual=residual,
                prenorm=True,
                residual_in_fp32=self.residual_in_fp32,
                eps=self.norm.eps,
            )
        hidden_states = self.mixer(hidden_states, inference_params=inference_params)
        return hidden_states, residual

    def allocate_inference_cache(self, batch_size, max_seqlen, dtype=None, **kwargs):
        return self.mixer.allocate_inference_cache(batch_size, max_seqlen, dtype=dtype, **kwargs)<|MERGE_RESOLUTION|>--- conflicted
+++ resolved
@@ -142,16 +142,11 @@
 
         A = -torch.exp(self.A_log.float())  # (d_inner, d_state)
         # In the backward pass we write dx and dz next to each other to avoid torch.cat
-<<<<<<< HEAD
-        if self.use_fast_path and inference_params is None:  # Doesn't support outputting the states
+        if self.use_fast_path and causal_conv1d_fn is not None and inference_params is None:  # Doesn't support outputting the states
             # print("mamba_inner_fn")
             # out = mamba_inner_fn(
             # print("mamba_inner_ref")
             out = mamba_inner_ref(
-=======
-        if self.use_fast_path and causal_conv1d_fn is not None and inference_params is None:  # Doesn't support outputting the states
-            out = mamba_inner_fn(
->>>>>>> 34076d66
                 xz,
                 self.conv1d.weight,
                 self.conv1d.bias,
